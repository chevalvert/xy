--- conflicted
+++ resolved
@@ -1,10 +1,7 @@
 'use strict'
 
 const SVG = require('./utils/svg')()
-<<<<<<< HEAD
-=======
 const Optim = require('./utils/job-optimizer')
->>>>>>> 1c4c44b0
 const sh = require('kool-shell')()
       sh.use(require('kool-shell/plugins/log'), {colors: true})
 
@@ -30,15 +27,12 @@
       // \0 tells the firmware when the buffer ends
       buffer.splice(-2, 0, message)
       return api
-<<<<<<< HEAD
-=======
     },
 
     optimize: (opts) => {
       let optimizedBuffer = Optim(buffer, opts, config)
       buffer = optimizedBuffer
       return api
->>>>>>> 1c4c44b0
     },
 
     // -------------------------------------------------------------------------
